/***********************************************************************************************************************
 *
 * Copyright (C) 2010 by the Stratosphere project (http://stratosphere.eu)
 *
 * Licensed under the Apache License, Version 2.0 (the "License"); you may not use this file except in compliance with
 * the License. You may obtain a copy of the License at
 *
 *     http://www.apache.org/licenses/LICENSE-2.0
 *
 * Unless required by applicable law or agreed to in writing, software distributed under the License is distributed on
 * an "AS IS" BASIS, WITHOUT WARRANTIES OR CONDITIONS OF ANY KIND, either express or implied. See the License for the
 * specific language governing permissions and limitations under the License.
 *
 **********************************************************************************************************************/

package eu.stratosphere.nephele.io;

import java.io.IOException;

import eu.stratosphere.nephele.template.AbstractOutputTask;
import eu.stratosphere.nephele.template.AbstractTask;
import eu.stratosphere.nephele.types.Record;

/**
 * A record writer connects an input gate to an application. It allows the application
 * query for incoming records and read them from input gate.
 * 
 * @author warneke
 * @param <T>
 *        the type of the record that can be read from this record reader
 */

public class RecordReader<T extends Record> extends AbstractRecordReader<T> implements Reader<T> {

	/**
	 * Temporarily stores an exception which may have occurred while reading data from the input gate.
	 */
	private IOException ioException = null;

	private InterruptedException interruptedException = null;

	/**
	 * Stores the last read record.
	 */
	private T lastRead = null;

	/**
	 * Stores if more no more records will be received from the assigned input gate.
	 */
	private boolean noMoreRecordsWillFollow = false;

	/**
	 * Constructs a new record reader and registers a new input gate with the application's environment.
	 * 
	 * @param taskBase
	 *        the application that instantiated the record reader
	 * @param inputClass
	 *        the class of records that can be read from the record reader
	 * @param distributionPattern
	 *        the {@link DistributionPattern} that should be used for rewiring
	 */
	public RecordReader(AbstractTask taskBase, Class<T> inputClass, DistributionPattern distributionPattern) {

		super(taskBase, new DefaultRecordDeserializer<T>(inputClass), 0, distributionPattern);
	}

	/**
	 * Constructs a new record reader and registers a new input gate with the application's environment.
	 * 
	 * @param outputBase
	 *        the application that instantiated the record reader
	 * @param inputClass
	 *        the class of records that can be read from the record reader
	 * @param distributionPattern
	 *        the {@link DistributionPattern} that should be used for rewiring
	 */
	public RecordReader(AbstractOutputTask outputBase, Class<T> inputClass, DistributionPattern distributionPattern) {

		super(outputBase, new DefaultRecordDeserializer<T>(inputClass), 0, distributionPattern);
	}

	/**
	 * Constructs a new record reader and registers a new input gate with the application's environment.
	 * 
	 * @param taskBase
	 *        the application that instantiated the record reader
	 * @param inputClass
	 *        the class of records that can be read from the record reader
	 * @param distributionPattern
	 *        the {@link DistributionPattern} that should be used for rewiring
	 */
	public RecordReader(AbstractTask taskBase, RecordDeserializer<T> deserializer) {

		super(taskBase, deserializer, 0, null);
	}

	/**
	 * Constructs a new record reader and registers a new input gate with the application's environment.
	 * 
	 * @param taskBase
	 *        the application that instantiated the record reader
	 * @param inputClass
	 *        the class of records that can be read from the record reader
	 * @param distributionPattern
	 *        the {@link DistributionPattern} that should be used for rewiring
	 */
	public RecordReader(AbstractTask taskBase, RecordDeserializer<T> deserializer, int inputGateID) {

		super(taskBase, deserializer, inputGateID, null);
	}

	/**
	 * Constructs a new record reader and registers a new input gate with the application's environment.
	 * 
	 * @param taskBase
	 *        the application that instantiated the record reader
	 * @param inputClass
	 *        the class of records that can be read from the record reader
	 * @param distributionPattern
	 *        the {@link DistributionPattern} that should be used for rewiring
	 */
	public RecordReader(AbstractTask taskBase, RecordDeserializer<T> deserializer,
			DistributionPattern distributionPattern) {

		super(taskBase, deserializer, 0, distributionPattern);
	}

	/**
	 * Constructs a new record reader and registers a new input gate with the application's environment.
	 * 
	 * @param outputBase
	 *        the application that instantiated the record reader
	 * @param inputClass
	 *        the class of records that can be read from the record reader
	 * @param distributionPattern
	 *        the {@link DistributionPattern} that should be used for rewiring
	 */
	public RecordReader(AbstractTask outputBase, RecordDeserializer<T> deserializer, int inputGateID,
			DistributionPattern distributionPattern) {

		super(outputBase, deserializer, inputGateID, distributionPattern);
	}

	/**
	 * Constructs a new record reader and registers a new input gate with the application's environment.
	 * 
	 * @param outputBase
	 *        the application that instantiated the record reader
	 * @param inputClass
	 *        the class of records that can be read from the record reader
	 * @param distributionPattern
	 *        the {@link DistributionPattern} that should be used for rewiring
	 */
	public RecordReader(AbstractOutputTask outputBase, RecordDeserializer<T> deserializer,
			DistributionPattern distributionPattern) {

		super(outputBase, deserializer, 0, distributionPattern);
	}

	/**
	 * Constructs a new record reader and registers a new input gate with the application's environment.
	 * 
	 * @param outputBase
	 *        the application that instantiated the record reader
	 * @param inputClass
	 *        the class of records that can be read from the record reader
	 * @param distributionPattern
	 *        the {@link DistributionPattern} that should be used for rewiring
	 */
	public RecordReader(AbstractOutputTask outputBase, RecordDeserializer<T> deserializer, int inputGateID,
			DistributionPattern distributionPattern) {

		super(outputBase, deserializer, inputGateID, distributionPattern);
	}

	/**
	 * Checks if at least one more record can be read from the associated input gate. This method may block
	 * until the associated input gate is able to read the record from one of its input channels.
	 * 
	 * @return <code>true</code>it at least one more record can be read from the associated input gate, otherwise
	 *         <code>false</code>
	 */
	@Override
	public boolean hasNext() {

		if (this.noMoreRecordsWillFollow) {
			return false;
		}

		if (this.lastRead == null) {
			try {
				this.lastRead = getInputGate().readRecord(null);
				if (this.lastRead == null) {
					return false;
				}
			} catch (IOException e) {
				this.ioException = e;
				return true;
			} catch (InterruptedException e) {
				this.interruptedException = e;
				return true;
			}

		}

		return true;
	}

	/**
	 * Reads the current record from the associated input gate.
	 * 
	 * @return the current record from the associated input gate.
	 * @throws IOException
	 *         thrown if any error occurs while reading the record from the input gate
	 */
	@Override
	public T next() throws IOException, InterruptedException {

		if (this.ioException != null) {
			throw this.ioException;
		}
		if (this.interruptedException != null) {
			throw this.interruptedException;
		}

		final T retVal = this.lastRead;
		this.lastRead = getInputGate().readRecord(null);
		if (this.lastRead == null) {
			this.noMoreRecordsWillFollow = true;
		}

		return retVal;
	}
<<<<<<< HEAD
}
=======
}
>>>>>>> 302fb446
<|MERGE_RESOLUTION|>--- conflicted
+++ resolved
@@ -231,8 +231,4 @@
 
 		return retVal;
 	}
-<<<<<<< HEAD
 }
-=======
-}
->>>>>>> 302fb446
