--- conflicted
+++ resolved
@@ -214,15 +214,9 @@
 
 	public void setInputOperator(final int index, final Source operator) {
 		this.inputs[index].setOperator(operator);
-<<<<<<< HEAD
 		if (operator.isAdhoc())
-			for (final JsonNode node : operator.getAdhocValues())
-				this.inputs[index].add(new PactJsonObject(node));
-=======
-		if (operator.getType() == PersistenceType.ADHOC)
 			for (final JsonNode node : (ArrayNode) operator.getAdhocValues())
 				this.inputs[index].add(node);
->>>>>>> 082f89a3
 		else {
 			final TestPairs<JsonNode, JsonNode> testPairs = new TestPairs<JsonNode, JsonNode>();
 			testPairs.fromFile(JsonInputFormat.class, operator.getInputName());
@@ -261,13 +255,8 @@
 		}
 	}
 
-<<<<<<< HEAD
 	static class Channel<O extends Operator<?>, C extends Channel<O, C>> {
-		private final TestPairs<PactJsonObject.Key, PactJsonObject> pairs = new TestPairs<PactJsonObject.Key, PactJsonObject>();
-=======
-	static class Channel<O extends Operator, C extends Channel<O, C>> {
 		private final TestPairs<JsonNode, JsonNode> pairs = new TestPairs<JsonNode, JsonNode>();
->>>>>>> 082f89a3
 
 		private O operator;
 
